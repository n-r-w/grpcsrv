package grpcdial

import (
	"context"
	"errors"
	"fmt"
	"time"

	grpc_retry "github.com/grpc-ecosystem/go-grpc-middleware/retry"
	"go.opentelemetry.io/contrib/instrumentation/google.golang.org/grpc/otelgrpc"
	"google.golang.org/grpc"
	"google.golang.org/grpc/codes"
	"google.golang.org/grpc/credentials/insecure"

	"github.com/n-r-w/bootstrap"
	"github.com/n-r-w/ctxlog"
)

// Dialer - manages connections to gRPC server. Implements IService interface.
type Dialer struct {
	connections map[string]*grpc.ClientConn
	opts        []Option
}

// New creates a new Dialer.
func New(ctx context.Context, opts ...Option) *Dialer {
	d := &Dialer{
		connections: make(map[string]*grpc.ClientConn),
		opts:        opts,
	}

	return d
}

// Dial connects to gRPC server.
func (d *Dialer) Dial(ctx context.Context, target, name string, opts ...Option) (*grpc.ClientConn, error) {
	return d.dialHelper(ctx, target, name, true, opts...)
}

// DialNoClose connects to gRPC server without saving connection (connection is not closed on shutdown).
// Used for one-time connections.
func (d *Dialer) DialNoClose(ctx context.Context, target, name string, opts ...Option) (*grpc.ClientConn, error) {
	return d.dialHelper(ctx, target, name, false, opts...)
}

// Dial connects to gRPC server.
func (d *Dialer) dialHelper(
	_ context.Context,
	target, name string,
	saveCon bool,
	opts ...Option,
) (*grpc.ClientConn, error) {
	if saveCon {
		if _, ok := d.connections[target]; ok {
			panic("already connected to " + target)
		}
	}

	const (
		defaultMaxRetries     = 3
		defaultRequestTimeout = time.Second * 10
		defaultRetryTimeout   = time.Second
	)

	t := &targetInfo{
		maxRetries:     defaultMaxRetries,
		requestTimeout: defaultRequestTimeout,
		retryTimeout:   defaultRetryTimeout,
		logger:         ctxlog.NewStubWrapper(),
	}

	for _, opt := range d.opts {
		opt(t)
	}

	for _, opt := range opts {
		opt(t)
	}

	if t.creds == nil {
		t.creds = insecure.NewCredentials()
	}

	if t.retryOpts == nil {
		t.retryOpts = []grpc_retry.CallOption{
			grpc_retry.WithMax(uint(t.maxRetries)), //nolint:gosec // ok
			grpc_retry.WithCodes(append(grpc_retry.DefaultRetriableCodes, codes.Unknown, codes.Internal)...),
			grpc_retry.WithPerRetryTimeout(t.requestTimeout),
			grpc_retry.WithBackoffContext(func(ctx context.Context, attempt uint) time.Duration {
				t.logger.Warn(ctx, "grpc client retry",
					"target", name,
					"attempt", attempt)
				return t.retryTimeout
			}),
		}
	}

	statWrapper := &statHandlerWrapper{
		h: otelgrpc.NewClientHandler(
			otelgrpc.WithMessageEvents(otelgrpc.ReceivedEvents, otelgrpc.SentEvents),
		),
	}

	if t.unaryInterceptors == nil {
		t.unaryInterceptors = []grpc.UnaryClientInterceptor{
			d.getClientInterceptor(t.logger),
			grpc_retry.UnaryClientInterceptor(t.retryOpts...),
		}
	}

	if t.streamInterceptors == nil {
		t.streamInterceptors = []grpc.StreamClientInterceptor{
			d.getStreamClientInterceptor(t.logger),
			grpc_retry.StreamClientInterceptor(t.retryOpts...),
		}
	}

	conn, err := grpc.NewClient(target,
		grpc.WithTransportCredentials(t.creds),
		grpc.WithStatsHandler(statWrapper),
		grpc.WithChainUnaryInterceptor(t.unaryInterceptors...),
		grpc.WithChainStreamInterceptor(t.streamInterceptors...))
	if err != nil {
		return nil, fmt.Errorf("grpc dial target %s, name %s: %w", target, name, err)
	}

	if saveCon {
		d.connections[target] = conn
	}

	return conn, nil
}

// Info returns information.
// Implements bootstrap.IService interface.
func (d *Dialer) Info() bootstrap.Info {
	return bootstrap.Info{
		Name: "grpc dialer",
	}
}

// Start does nothing since gRPC server connection is established in Dial.
// Implements bootstrap.IService interface.
func (d *Dialer) Start(_ context.Context) error {
	return nil
}

// Stop disconnects from gRPC servers.
// Implements bootstrap.IService interface.
func (d *Dialer) Stop(_ context.Context) error {
	var err error
	for _, conn := range d.connections {
		if conn != nil {
			if e := conn.Close(); e != nil {
				err = errors.Join(err, e)
			}
		}
	}

	return err
<<<<<<< HEAD
}

type targetInfo struct {
	creds              credentials.TransportCredentials
	unaryInterceptors  []grpc.UnaryClientInterceptor
	streamInterceptors []grpc.StreamClientInterceptor

	retryOpts      []grpc_retry.CallOption
	maxRetries     int
	requestTimeout time.Duration // request timeout
	retryTimeout   time.Duration // retry timeout
	logger         ctxlog.ILogger
}

// Option - function for configuring targetInfo.
type Option func(*targetInfo)

// WithLogger sets logger for dialer.
func WithLogger(logger ctxlog.ILogger) Option {
	return func(g *targetInfo) {
		g.logger = logger
	}
=======
>>>>>>> 3fcfe602
}<|MERGE_RESOLUTION|>--- conflicted
+++ resolved
@@ -158,29 +158,4 @@
 	}
 
 	return err
-<<<<<<< HEAD
-}
-
-type targetInfo struct {
-	creds              credentials.TransportCredentials
-	unaryInterceptors  []grpc.UnaryClientInterceptor
-	streamInterceptors []grpc.StreamClientInterceptor
-
-	retryOpts      []grpc_retry.CallOption
-	maxRetries     int
-	requestTimeout time.Duration // request timeout
-	retryTimeout   time.Duration // retry timeout
-	logger         ctxlog.ILogger
-}
-
-// Option - function for configuring targetInfo.
-type Option func(*targetInfo)
-
-// WithLogger sets logger for dialer.
-func WithLogger(logger ctxlog.ILogger) Option {
-	return func(g *targetInfo) {
-		g.logger = logger
-	}
-=======
->>>>>>> 3fcfe602
 }